--- conflicted
+++ resolved
@@ -24,11 +24,7 @@
   SUBMITTED,
   ACCEPTED,
   RUNNING,
-<<<<<<< HEAD
-  REMOVING,
-=======
   FINAL_SAVING,
->>>>>>> 6266273c
   FINISHING,
   FINISHED,
   FAILED,
