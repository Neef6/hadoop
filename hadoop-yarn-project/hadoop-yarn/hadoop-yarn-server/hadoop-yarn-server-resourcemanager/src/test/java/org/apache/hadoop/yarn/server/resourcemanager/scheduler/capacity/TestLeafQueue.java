--- conflicted
+++ resolved
@@ -55,10 +55,7 @@
 import org.apache.hadoop.yarn.factories.RecordFactory;
 import org.apache.hadoop.yarn.factory.providers.RecordFactoryProvider;
 import org.apache.hadoop.yarn.server.resourcemanager.RMContext;
-<<<<<<< HEAD
-=======
 import org.apache.hadoop.yarn.server.resourcemanager.rmapp.RMAppState;
->>>>>>> 6266273c
 import org.apache.hadoop.yarn.server.resourcemanager.rmapp.attempt.RMAppAttemptState;
 import org.apache.hadoop.yarn.server.resourcemanager.rmcontainer.RMContainer;
 import org.apache.hadoop.yarn.server.resourcemanager.rmcontainer.RMContainerEventType;
@@ -1875,7 +1872,6 @@
             true, priority, recordFactory));
     app_0.updateResourceRequests(app_0_requests_0);
     app_0.updateBlacklist(Collections.singletonList(host_1_1), null);
-<<<<<<< HEAD
     app_0_requests_0.clear();
 
     // resourceName: <priority, memory, #containers, relaxLocality>
@@ -1904,41 +1900,6 @@
     app_0.updateResourceRequests(app_0_requests_0);
     app_0.updateBlacklist(
         Collections.singletonList(rack_1), Collections.singletonList(host_1_1));
-=======
->>>>>>> 6266273c
-    app_0_requests_0.clear();
-
-    // resourceName: <priority, memory, #containers, relaxLocality>
-    // host_0_0: < 1, 1GB, 1, true >
-    // host_0_1: < null >
-    // rack_0:   < null >                     
-    // host_1_0: < 1, 1GB, 1, true >
-    // host_1_1: < null >
-    // rack_1:   < 1, 1GB, 1, true >         
-    // ANY:      < 1, 1GB, 1, false >         
-    // Availability:
-    // host_0_0: 8G
-    // host_0_1: 8G
-    // host_1_0: 8G
-    // host_1_1: 8G
-<<<<<<< HEAD
-    // Blacklist: < host_0_0 , rack_1 >       <----
-
-    // node_1_1  
-=======
-    // Blacklist: < host_0_0 , host_1_1 >       <----
-
-    // node_1_1  
-    // Shouldn't allocate since node_1_1 is blacklisted
-    a.assignContainers(clusterResource, node_1_1);
-    verify(app_0, never()).allocate(any(NodeType.class), eq(node_1_1), 
-        any(Priority.class), any(ResourceRequest.class), any(Container.class));
-    assertEquals(0, app_0.getSchedulingOpportunities(priority)); // should be 0
-
-    // Now, remove node_1_1 from blacklist, but add rack_1 to blacklist
-    app_0.updateResourceRequests(app_0_requests_0);
-    app_0.updateBlacklist(
-        Collections.singletonList(rack_1), Collections.singletonList(host_1_1));
     app_0_requests_0.clear();
 
     // resourceName: <priority, memory, #containers, relaxLocality>
@@ -1957,7 +1918,6 @@
     // Blacklist: < host_0_0 , rack_1 >       <----
 
     // node_1_1  
->>>>>>> 6266273c
     // Shouldn't allocate since rack_1 is blacklisted
     a.assignContainers(clusterResource, node_1_1);
     verify(app_0, never()).allocate(any(NodeType.class), eq(node_1_1), 
