--- conflicted
+++ resolved
@@ -55,13 +55,8 @@
 
     int numAllUnits = numDataUnits + numParityUnits;
     encodeMatrix = new byte[numAllUnits * numDataUnits];
-<<<<<<< HEAD
-    ErasureCodeUtil.genCauchyMatrix(encodeMatrix, numAllUnits, numDataUnits);
+    RSUtil2.genCauchyMatrix(encodeMatrix, numAllUnits, numDataUnits);
     //DumpUtil.dumpMatrix(encodeMatrix, numDataUnits, numAllUnits);
-=======
-    RSUtil2.genCauchyMatrix(encodeMatrix, numAllUnits, numDataUnits);
-    DumpUtil.dumpMatrix(encodeMatrix, numDataUnits, numAllUnits);
->>>>>>> d6edf218
   }
 
   @Override
