--- conflicted
+++ resolved
@@ -19,33 +19,20 @@
 package org.apache.hadoop.hdfs.util;
 
 import com.google.common.annotations.VisibleForTesting;
-
+import com.google.common.base.Preconditions;
 import org.apache.hadoop.classification.InterfaceAudience;
 import org.apache.hadoop.fs.StorageType;
 import org.apache.hadoop.hdfs.DFSClient;
 import org.apache.hadoop.hdfs.DFSStripedOutputStream;
-import org.apache.hadoop.hdfs.protocol.DatanodeInfo;
-import org.apache.hadoop.hdfs.protocol.ExtendedBlock;
-import org.apache.hadoop.hdfs.protocol.LocatedBlock;
-import org.apache.hadoop.hdfs.protocol.LocatedStripedBlock;
-
-import com.google.common.base.Preconditions;
+import org.apache.hadoop.hdfs.protocol.*;
 import org.apache.hadoop.hdfs.security.token.block.BlockTokenIdentifier;
-import org.apache.hadoop.hdfs.protocol.ErasureCodingPolicy;
-import org.apache.hadoop.io.ByteBufferPool;
-import org.apache.hadoop.io.ElasticByteBufferPool;
 import org.apache.hadoop.io.erasurecode.rawcoder.RawErasureDecoder;
 import org.apache.hadoop.security.token.Token;
-import org.apache.hadoop.util.DirectBufferPool;
-
+
+import java.io.IOException;
 import java.nio.ByteBuffer;
 import java.util.*;
-import java.io.IOException;
-import java.util.concurrent.CancellationException;
-import java.util.concurrent.CompletionService;
-import java.util.concurrent.ExecutionException;
-import java.util.concurrent.Future;
-import java.util.concurrent.TimeUnit;
+import java.util.concurrent.*;
 
 /**
  * When accessing a file in striped layout, operations on logical byte ranges
@@ -74,12 +61,6 @@
 @InterfaceAudience.Private
 public class StripedBlockUtil {
 
-<<<<<<< HEAD
-  private static DirectBufferPool bufferPool = new DirectBufferPool();
-  private static ByteBuffer[] decodeInputs;
-
-=======
->>>>>>> 356f0827
   /**
    * This method parses a striped block group into individual blocks.
    *
@@ -263,105 +244,6 @@
   }
 
   /**
-<<<<<<< HEAD
-   * Initialize the decoding input buffers based on the chunk states in an
-   * {@link AlignedStripe}. For each chunk that was not initially requested,
-   * schedule a new fetch request with the decoding input buffer as transfer
-   * destination.
-   */
-  public static ByteBuffer[] initDecodeInputs(AlignedStripe alignedStripe,
-      int dataBlkNum, int parityBlkNum) {
-    // read the full data aligned stripe
-    if (decodeInputs == null) {
-      decodeInputs = new ByteBuffer[dataBlkNum + parityBlkNum];
-    }
-
-    for (int i = 0; i < decodeInputs.length; i++) {
-      decodeInputs[i] = bufferPool.getBuffer((int) alignedStripe.getSpanInBlock());
-    }
-
-    for (int i = 0; i < dataBlkNum; i++) {
-      if (alignedStripe.chunks[i] == null) {
-        alignedStripe.chunks[i] = new StripingChunk(decodeInputs[i]);
-      }
-    }
-
-    return decodeInputs;
-  }
-
-  /**
-   * Some fetched {@link StripingChunk} might be stored in original application
-   * buffer instead of prepared decode input buffers. Some others are beyond
-   * the range of the internal blocks and should correspond to all zero bytes.
-   * When all pending requests have returned, this method should be called to
-   * finalize decode input buffers.
-   */
-  public static void finalizeDecodeInputs(final ByteBuffer[] decodeInputs,
-                                          AlignedStripe alignedStripe) {
-    for (int i = 0; i < alignedStripe.chunks.length; i++) {
-      final StripingChunk chunk = alignedStripe.chunks[i];
-      if (chunk != null && chunk.state == StripingChunk.FETCHED) {
-        if (chunk.useChunkBuffer()) {
-          chunk.getChunkBuffer().copyTo(decodeInputs[i]);
-        }
-      } else if (chunk != null && chunk.state == StripingChunk.ALLZERO) {
-        //ZERO it?
-      } else {
-        decodeInputs[i] = null;
-      }
-    }
-  }
-
-  /**
-   * Decode based on the given input buffers and erasure coding policy.
-   */
-  public static void decodeAndFillBuffer(final ByteBuffer[] decodeInputs,
-      AlignedStripe alignedStripe, int dataBlkNum, int parityBlkNum,
-      RawErasureDecoder decoder) {
-    // Step 1: prepare indices and output buffers for missing data units
-    int[] decodeIndices = new int[parityBlkNum];
-    int pos = 0;
-    for (int i = 0; i < dataBlkNum; i++) {
-      if (alignedStripe.chunks[i] != null &&
-          alignedStripe.chunks[i].state == StripingChunk.MISSING){
-        decodeIndices[pos++] = i;
-      }
-    }
-    decodeIndices = Arrays.copyOf(decodeIndices, pos);
-
-    ByteBuffer[] decodeOutputs = new ByteBuffer[decodeIndices.length];
-    for (int i = 0; i < decodeOutputs.length; i++) {
-      decodeOutputs[i] = bufferPool.getBuffer((int) alignedStripe.getSpanInBlock());
-    }
-
-    // Step 2: decode into prepared output buffers
-    decoder.decode(decodeInputs, decodeIndices, decodeOutputs);
-
-    // Step 3: fill original application buffer with decoded data
-    for (int i = 0; i < decodeIndices.length; i++) {
-      int missingBlkIdx = decodeIndices[i];
-      StripingChunk chunk = alignedStripe.chunks[missingBlkIdx];
-      if (chunk.state == StripingChunk.MISSING && chunk.useChunkBuffer()) {
-        chunk.getChunkBuffer().copyFrom(decodeOutputs[i]);
-      }
-    }
-
-    for (ByteBuffer buffer : decodeInputs) {
-      if (buffer != null) {
-        bufferPool.returnBuffer(buffer);
-      }
-    }
-
-    for (ByteBuffer buffer : decodeOutputs) {
-      if (buffer != null) {
-        bufferPool.returnBuffer(buffer);
-      }
-    }
-  }
-
-  /**
-=======
->>>>>>> 356f0827
    * Similar functionality with {@link #divideByteRangeIntoStripes}, but is used
    * by stateful read and uses ByteBuffer as reading target buffer. Besides the
    * read range is within a single stripe thus the calculation logic is simpler.
