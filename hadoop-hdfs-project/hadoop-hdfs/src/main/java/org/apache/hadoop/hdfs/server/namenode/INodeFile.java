--- conflicted
+++ resolved
@@ -17,17 +17,6 @@
  */
 package org.apache.hadoop.hdfs.server.namenode;
 
-<<<<<<< HEAD
-import java.io.FileNotFoundException;
-import java.io.IOException;
-import java.io.PrintWriter;
-import java.util.List;
-
-import org.apache.hadoop.classification.InterfaceAudience;
-import org.apache.hadoop.fs.permission.FsAction;
-import org.apache.hadoop.fs.permission.FsPermission;
-import org.apache.hadoop.fs.permission.PermissionStatus;
-=======
 import static org.apache.hadoop.hdfs.server.namenode.snapshot.Snapshot.CURRENT_STATE_ID;
 import static org.apache.hadoop.hdfs.server.namenode.snapshot.Snapshot.NO_SNAPSHOT_ID;
 
@@ -40,28 +29,11 @@
 import org.apache.hadoop.classification.InterfaceAudience;
 import org.apache.hadoop.fs.permission.PermissionStatus;
 import org.apache.hadoop.hdfs.protocol.Block;
->>>>>>> fbf12270
 import org.apache.hadoop.hdfs.protocol.QuotaExceededException;
 import org.apache.hadoop.hdfs.server.blockmanagement.BlockCollection;
 import org.apache.hadoop.hdfs.server.blockmanagement.BlockInfo;
 import org.apache.hadoop.hdfs.server.blockmanagement.BlockInfoUnderConstruction;
 import org.apache.hadoop.hdfs.server.blockmanagement.DatanodeDescriptor;
-<<<<<<< HEAD
-import org.apache.hadoop.hdfs.server.namenode.snapshot.FileWithSnapshot;
-import org.apache.hadoop.hdfs.server.namenode.snapshot.FileWithSnapshot.FileDiff;
-import org.apache.hadoop.hdfs.server.namenode.snapshot.FileWithSnapshot.FileDiffList;
-import org.apache.hadoop.hdfs.server.namenode.snapshot.FileWithSnapshot.Util;
-import org.apache.hadoop.hdfs.server.namenode.snapshot.INodeFileWithSnapshot;
-import org.apache.hadoop.hdfs.server.namenode.snapshot.Snapshot;
-
-import com.google.common.annotations.VisibleForTesting;
-import com.google.common.base.Preconditions;
-
-/** I-node for closed file. */
-@InterfaceAudience.Private
-public class INodeFile extends INodeWithAdditionalFields
-    implements INodeFileAttributes, BlockCollection {
-=======
 import org.apache.hadoop.hdfs.server.blockmanagement.DatanodeStorageInfo;
 import org.apache.hadoop.hdfs.server.common.HdfsServerConstants.BlockUCState;
 import org.apache.hadoop.hdfs.server.namenode.snapshot.FileDiff;
@@ -77,7 +49,6 @@
 public class INodeFile extends INodeWithAdditionalFields
     implements INodeFileAttributes, BlockCollection {
 
->>>>>>> fbf12270
   /** The same as valueOf(inode, path, false). */
   public static INodeFile valueOf(INode inode, String path
       ) throws FileNotFoundException {
@@ -123,130 +94,6 @@
     static long getPreferredBlockSize(long header) {
       return header & MAX_BLOCK_SIZE;
     }
-<<<<<<< HEAD
-
-    static long combinePreferredBlockSize(long header, long blockSize) {
-      if (blockSize < 0) {
-         throw new IllegalArgumentException("Block size < 0: " + blockSize);
-      } else if (blockSize > MAX_BLOCK_SIZE) {
-        throw new IllegalArgumentException("Block size = " + blockSize
-            + " > MAX_BLOCK_SIZE = " + MAX_BLOCK_SIZE);
-     }
-      return (header & HEADERMASK) | (blockSize & MAX_BLOCK_SIZE);
-    }
-  }
-
-  private long header = 0L;
-
-  private BlockInfo[] blocks;
-
-  INodeFile(long id, byte[] name, PermissionStatus permissions, long mtime, long atime,
-      BlockInfo[] blklist, short replication, long preferredBlockSize) {
-    super(id, name, permissions, mtime, atime);
-    header = HeaderFormat.combineReplication(header, replication);
-    header = HeaderFormat.combinePreferredBlockSize(header, preferredBlockSize);
-    this.blocks = blklist;
-  }
-  
-  public INodeFile(INodeFile that) {
-    super(that);
-    this.header = that.header;
-    this.blocks = that.blocks;
-  }
-
-  /** @return true unconditionally. */
-  @Override
-  public final boolean isFile() {
-    return true;
-  }
-
-  /** @return this object. */
-  @Override
-  public final INodeFile asFile() {
-    return this;
-  }
-
-  /** Is this file under construction? */
-  public boolean isUnderConstruction() {
-    return false;
-  }
-
-  /** Convert this file to an {@link INodeFileUnderConstruction}. */
-  public INodeFileUnderConstruction toUnderConstruction(
-      String clientName,
-      String clientMachine,
-      DatanodeDescriptor clientNode) {
-    Preconditions.checkState(!isUnderConstruction(),
-        "file is already an INodeFileUnderConstruction");
-    return new INodeFileUnderConstruction(this,
-        clientName, clientMachine, clientNode); 
-  }
-
-  @Override
-  public INodeFileAttributes getSnapshotINode(final Snapshot snapshot) {
-    return this;
-  }
-
-  @Override
-  public INodeFile recordModification(final Snapshot latest,
-      final INodeMap inodeMap) throws QuotaExceededException {
-    if (isInLatestSnapshot(latest)) {
-      INodeFileWithSnapshot newFile = getParent()
-          .replaceChild4INodeFileWithSnapshot(this, inodeMap)
-          .recordModification(latest, inodeMap);
-      return newFile;
-    } else {
-      return this;
-    }
-  }
-
-  /** @return the replication factor of the file. */
-  public final short getFileReplication(Snapshot snapshot) {
-    if (snapshot != null) {
-      return getSnapshotINode(snapshot).getFileReplication();
-    }
-
-    return HeaderFormat.getReplication(header);
-  }
-
-  /** The same as getFileReplication(null). */
-  @Override
-  public final short getFileReplication() {
-    return getFileReplication(null);
-  }
-
-  @Override
-  public final short getBlockReplication() {
-    return this instanceof FileWithSnapshot?
-        Util.getBlockReplication((FileWithSnapshot)this)
-        : getFileReplication(null);
-  }
-
-  /** Set the replication factor of this file. */
-  public final void setFileReplication(short replication) {
-    header = HeaderFormat.combineReplication(header, replication);
-  }
-
-  /** Set the replication factor of this file. */
-  public final INodeFile setFileReplication(short replication, Snapshot latest,
-      final INodeMap inodeMap) throws QuotaExceededException {
-    final INodeFile nodeToUpdate = recordModification(latest, inodeMap);
-    nodeToUpdate.setFileReplication(replication);
-    return nodeToUpdate;
-  }
-
-  /** @return preferred block size (in bytes) of the file. */
-  @Override
-  public long getPreferredBlockSize() {
-    return HeaderFormat.getPreferredBlockSize(header);
-  }
-
-  @Override
-  public long getHeaderLong() {
-    return header;
-  }
-
-=======
 
     static long combinePreferredBlockSize(long header, long blockSize) {
       if (blockSize < 0) {
@@ -526,7 +373,6 @@
     return header;
   }
 
->>>>>>> fbf12270
   /** @return the diskspace required for a full block. */
   final long getBlockDiskspace() {
     return getPreferredBlockSize() * getBlockReplication();
@@ -583,32 +429,6 @@
     }
   }
 
-<<<<<<< HEAD
-  /** Set the block of the file at the given index. */
-  public void setBlock(int idx, BlockInfo blk) {
-    this.blocks[idx] = blk;
-  }
-
-  /** Set the blocks. */
-  public void setBlocks(BlockInfo[] blocks) {
-    this.blocks = blocks;
-  }
-
-  @Override
-  public Quota.Counts cleanSubtree(final Snapshot snapshot, Snapshot prior,
-      final BlocksMapUpdateInfo collectedBlocks,
-      final List<INode> removedINodes, final boolean countDiffChange)
-      throws QuotaExceededException {
-    Quota.Counts counts = Quota.Counts.newInstance();
-    if (snapshot == null && prior == null) {   
-      // this only happens when deleting the current file
-      computeQuotaUsage(counts, false);
-      destroyAndCollectBlocks(collectedBlocks, removedINodes);
-    }
-    return counts;
-  }
-
-=======
   /** Set the blocks. */
   public void setBlocks(BlockInfo[] blocks) {
     this.blocks = blocks;
@@ -641,7 +461,6 @@
     return counts;
   }
 
->>>>>>> fbf12270
   @Override
   public void destroyAndCollectBlocks(BlocksMapUpdateInfo collectedBlocks,
       final List<INode> removedINodes) {
@@ -655,14 +474,9 @@
     clear();
     removedINodes.add(this);
     
-<<<<<<< HEAD
-    if (this instanceof FileWithSnapshot) {
-      ((FileWithSnapshot) this).getDiffs().clear();
-=======
     FileWithSnapshotFeature sf = getFileWithSnapshotFeature();
     if (sf != null) {
       sf.clearDiffs();
->>>>>>> fbf12270
     }
   }
   
@@ -670,80 +484,6 @@
   public String getName() {
     // Get the full path name of this inode.
     return getFullPathName();
-<<<<<<< HEAD
-  }
-
-  @Override
-  public final Quota.Counts computeQuotaUsage(Quota.Counts counts,
-      boolean useCache, int lastSnapshotId) {
-    long nsDelta = 1;
-    final long dsDelta;
-    if (this instanceof FileWithSnapshot) {
-      FileDiffList fileDiffList = ((FileWithSnapshot) this).getDiffs();
-      Snapshot last = fileDiffList.getLastSnapshot();
-      List<FileDiff> diffs = fileDiffList.asList();
-
-      if (lastSnapshotId == Snapshot.INVALID_ID || last == null) {
-        nsDelta += diffs.size();
-        dsDelta = diskspaceConsumed();
-      } else if (last.getId() < lastSnapshotId) {
-        dsDelta = computeFileSize(true, false) * getFileReplication();
-      } else {      
-        Snapshot s = fileDiffList.getSnapshotById(lastSnapshotId);
-        dsDelta = diskspaceConsumed(s);
-      }
-    } else {
-      dsDelta = diskspaceConsumed();
-    }
-    counts.add(Quota.NAMESPACE, nsDelta);
-    counts.add(Quota.DISKSPACE, dsDelta);
-    return counts;
-  }
-
-  @Override
-  public final Content.Counts computeContentSummary(
-      final Content.Counts counts) {
-    computeContentSummary4Snapshot(counts);
-    computeContentSummary4Current(counts);
-    return counts;
-  }
-
-  private void computeContentSummary4Snapshot(final Content.Counts counts) {
-    // file length and diskspace only counted for the latest state of the file
-    // i.e. either the current state or the last snapshot
-    if (this instanceof FileWithSnapshot) {
-      final FileWithSnapshot withSnapshot = (FileWithSnapshot)this;
-      final FileDiffList diffs = withSnapshot.getDiffs();
-      final int n = diffs.asList().size();
-      counts.add(Content.FILE, n);
-      if (n > 0 && withSnapshot.isCurrentFileDeleted()) {
-        counts.add(Content.LENGTH, diffs.getLast().getFileSize());
-      }
-
-      if (withSnapshot.isCurrentFileDeleted()) {
-        final long lastFileSize = diffs.getLast().getFileSize();
-        counts.add(Content.DISKSPACE, lastFileSize * getBlockReplication());
-      }
-    }
-  }
-
-  private void computeContentSummary4Current(final Content.Counts counts) {
-    if (this instanceof FileWithSnapshot
-        && ((FileWithSnapshot)this).isCurrentFileDeleted()) {
-      return;
-    }
-
-    counts.add(Content.LENGTH, computeFileSize());
-    counts.add(Content.FILE, 1);
-    counts.add(Content.DISKSPACE, diskspaceConsumed());
-  }
-
-  /** The same as computeFileSize(null). */
-  public final long computeFileSize() {
-    return computeFileSize(null);
-  }
-
-=======
   }
 
   @Override
@@ -818,36 +558,24 @@
     return computeFileSize(CURRENT_STATE_ID);
   }
 
->>>>>>> fbf12270
   /**
    * Compute file size of the current file if the given snapshot is null;
    * otherwise, get the file size from the given snapshot.
    */
-<<<<<<< HEAD
-  public final long computeFileSize(Snapshot snapshot) {
-    if (snapshot != null && this instanceof FileWithSnapshot) {
-      final FileDiff d = ((FileWithSnapshot)this).getDiffs().getDiff(snapshot);
-=======
   public final long computeFileSize(int snapshotId) {
     FileWithSnapshotFeature sf = this.getFileWithSnapshotFeature();
     if (snapshotId != CURRENT_STATE_ID && sf != null) {
       final FileDiff d = sf.getDiffs().getDiffById(snapshotId);
->>>>>>> fbf12270
       if (d != null) {
         return d.getFileSize();
       }
     }
-<<<<<<< HEAD
-
-=======
->>>>>>> fbf12270
     return computeFileSize(true, false);
   }
 
   /**
    * Compute file size of the current file size
    * but not including the last block if it is under construction.
-<<<<<<< HEAD
    */
   public final long computeFileSizeNotIncludingLastUcBlock() {
     return computeFileSize(false, false);
@@ -865,25 +593,6 @@
    *          if includesLastUcBlock == false.
    * @return file size
    */
-=======
-   */
-  public final long computeFileSizeNotIncludingLastUcBlock() {
-    return computeFileSize(false, false);
-  }
-
-  /**
-   * Compute file size of the current file.
-   * 
-   * @param includesLastUcBlock
-   *          If the last block is under construction, should it be included?
-   * @param usePreferredBlockSize4LastUcBlock
-   *          If the last block is under construction, should we use actual
-   *          block size or preferred block size?
-   *          Note that usePreferredBlockSize4LastUcBlock is ignored
-   *          if includesLastUcBlock == false.
-   * @return file size
-   */
->>>>>>> fbf12270
   public final long computeFileSize(boolean includesLastUcBlock,
       boolean usePreferredBlockSize4LastUcBlock) {
     if (blocks == null || blocks.length == 0) {
@@ -911,16 +620,10 @@
     return computeFileSize(true, true) * getBlockReplication();
   }
 
-<<<<<<< HEAD
-  public final long diskspaceConsumed(Snapshot lastSnapshot) {
-    if (lastSnapshot != null) {
-      return computeFileSize(lastSnapshot) * getFileReplication(lastSnapshot);
-=======
   public final long diskspaceConsumed(int lastSnapshotId) {
     if (lastSnapshotId != CURRENT_STATE_ID) {
       return computeFileSize(lastSnapshotId)
           * getFileReplication(lastSnapshotId);
->>>>>>> fbf12270
     } else {
       return diskspaceConsumed();
     }
@@ -949,15 +652,9 @@
   @VisibleForTesting
   @Override
   public void dumpTreeRecursively(PrintWriter out, StringBuilder prefix,
-<<<<<<< HEAD
-      final Snapshot snapshot) {
-    super.dumpTreeRecursively(out, prefix, snapshot);
-    out.print(", fileSize=" + computeFileSize(snapshot));
-=======
       final int snapshotId) {
     super.dumpTreeRecursively(out, prefix, snapshotId);
     out.print(", fileSize=" + computeFileSize(snapshotId));
->>>>>>> fbf12270
     // only compare the first block
     out.print(", blocks=");
     out.print(blocks == null || blocks.length == 0? null: blocks[0]);
