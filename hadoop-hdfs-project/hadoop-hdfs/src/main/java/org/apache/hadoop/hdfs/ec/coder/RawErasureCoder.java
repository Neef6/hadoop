--- conflicted
+++ resolved
@@ -18,10 +18,7 @@
 package org.apache.hadoop.hdfs.ec.coder;
 
 import java.nio.ByteBuffer;
-<<<<<<< HEAD
 
-=======
->>>>>>> b6773c05
 /**
  * Raw Erasure Coder that corresponds to an erasure code algorithm
  */
