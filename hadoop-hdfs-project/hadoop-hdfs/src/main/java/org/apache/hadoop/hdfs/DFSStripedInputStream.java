--- conflicted
+++ resolved
@@ -419,7 +419,6 @@
     Map<ExtendedBlock, Set<DatanodeInfo>> corruptedBlockMap =
         new ConcurrentHashMap<>();
 
-<<<<<<< HEAD
     try {
       if (pos > blockEnd) {
         blockSeekTo(pos);
@@ -430,20 +429,6 @@
         if (locatedBlocks.isLastBlockComplete()) {
           realLen = (int) Math.min(realLen,
               locatedBlocks.getFileLength() - pos);
-=======
-        /** Number of bytes already read into buffer */
-        int result = 0;
-        while (result < realLen) {
-          if (!curStripeRange.include(getOffsetInBlockGroup())) {
-            readOneStripe(corruptedBlockMap);
-          }
-          int ret = copyToTargetBuf(strategy, realLen - result);
-          result += ret;
-          pos += ret;
-        }
-        if (dfsClient.stats != null) {
-          dfsClient.stats.incrementBytesRead(result);
->>>>>>> 356f0827
         }
       }
 
@@ -913,7 +898,7 @@
 
       for (ByteBuffer buffer : decodeOutputs) {
         if (buffer != null) {
-          bufferPool.putBuffer(buffer);
+          //bufferPool.putBuffer(buffer);
         }
       }
     }
