/**
 * Licensed to the Apache Software Foundation (ASF) under one
 * or more contributor license agreements.  See the NOTICE file
 * distributed with this work for additional information
 * regarding copyright ownership.  The ASF licenses this file
 * to you under the Apache License, Version 2.0 (the
 * "License"); you may not use this file except in compliance
 * with the License.  You may obtain a copy of the License at
 *
 *     http://www.apache.org/licenses/LICENSE-2.0
 *
 * Unless required by applicable law or agreed to in writing, software
 * distributed under the License is distributed on an "AS IS" BASIS,
 * WITHOUT WARRANTIES OR CONDITIONS OF ANY KIND, either express or implied.
 * See the License for the specific language governing permissions and
 * limitations under the License.
 */

package org.apache.hadoop.hdfs.server.namenode.ha;

import java.io.IOException;
import java.net.InetSocketAddress;
import java.security.PrivilegedAction;
import java.security.PrivilegedExceptionAction;
import java.util.Collection;
import java.util.Collections;
import java.util.Iterator;
import java.util.List;
import java.util.concurrent.Callable;

import com.google.common.collect.Iterators;
import com.google.common.collect.Lists;
import org.apache.commons.logging.Log;
import org.apache.commons.logging.LogFactory;
import org.apache.hadoop.classification.InterfaceAudience;
import org.apache.hadoop.classification.InterfaceStability;
import org.apache.hadoop.conf.Configuration;
import org.apache.hadoop.hdfs.DFSConfigKeys;
import org.apache.hadoop.hdfs.HAUtil;
import org.apache.hadoop.hdfs.protocolPB.NamenodeProtocolPB;
import org.apache.hadoop.hdfs.protocolPB.NamenodeProtocolTranslatorPB;
import org.apache.hadoop.hdfs.server.common.HdfsServerConstants;
import org.apache.hadoop.hdfs.server.namenode.EditLogInputException;
import org.apache.hadoop.hdfs.server.namenode.EditLogInputStream;
import org.apache.hadoop.hdfs.server.namenode.FSEditLog;
import org.apache.hadoop.hdfs.server.namenode.FSImage;
import org.apache.hadoop.hdfs.server.namenode.FSNamesystem;
import org.apache.hadoop.hdfs.server.namenode.NameNode;
import org.apache.hadoop.hdfs.server.protocol.NamenodeProtocol;
import org.apache.hadoop.ipc.RPC;
import org.apache.hadoop.ipc.RemoteException;
import org.apache.hadoop.ipc.StandbyException;
import org.apache.hadoop.security.SecurityUtil;

import static org.apache.hadoop.util.Time.monotonicNow;
import static org.apache.hadoop.util.ExitUtil.terminate;

import com.google.common.annotations.VisibleForTesting;
import com.google.common.base.Preconditions;


/**
 * EditLogTailer represents a thread which periodically reads from edits
 * journals and applies the transactions contained within to a given
 * FSNamesystem.
 */
@InterfaceAudience.Private
@InterfaceStability.Evolving
public class EditLogTailer {
  public static final Log LOG = LogFactory.getLog(EditLogTailer.class);
  
  private final EditLogTailerThread tailerThread;
  
  private final Configuration conf;
  private final FSNamesystem namesystem;
  private final Iterator<RemoteNameNodeInfo> nnLookup;
  private FSEditLog editLog;

  private RemoteNameNodeInfo currentNN;

  /**
   * The last transaction ID at which an edit log roll was initiated.
   */
  private long lastRollTriggerTxId = HdfsServerConstants.INVALID_TXID;
  
  /**
   * The highest transaction ID loaded by the Standby.
   */
  private long lastLoadedTxnId = HdfsServerConstants.INVALID_TXID;

  /**
   * The last time we successfully loaded a non-zero number of edits from the
   * shared directory.
   */
  private long lastLoadTimeMs;

  /**
   * How often the Standby should roll edit logs. Since the Standby only reads
   * from finalized log segments, the Standby will only be as up-to-date as how
   * often the logs are rolled.
   */
  private final long logRollPeriodMs;

  /**
   * How often the Standby should check if there are new finalized segment(s)
   * available to be read from.
   */
  private final long sleepTimeMs;

  private final int nnCount;
  private NamenodeProtocol cachedActiveProxy = null;
  // count of the number of NNs we have attempted in the current lookup loop
  private int nnLoopCount = 0;

  /**
   * maximum number of retries we should give each of the remote namenodes before giving up
   */
  private int maxRetries;

  public EditLogTailer(FSNamesystem namesystem, Configuration conf) {
    this.tailerThread = new EditLogTailerThread();
    this.conf = conf;
    this.namesystem = namesystem;
    this.editLog = namesystem.getEditLog();
    
    lastLoadTimeMs = monotonicNow();

    logRollPeriodMs = conf.getInt(DFSConfigKeys.DFS_HA_LOGROLL_PERIOD_KEY,
        DFSConfigKeys.DFS_HA_LOGROLL_PERIOD_DEFAULT) * 1000;
    List<RemoteNameNodeInfo> nns = Collections.emptyList();
    if (logRollPeriodMs >= 0) {
      try {
        nns = RemoteNameNodeInfo.getRemoteNameNodes(conf);
      } catch (IOException e) {
        throw new IllegalArgumentException("Remote NameNodes not correctly configured!", e);
      }

      for (RemoteNameNodeInfo info : nns) {
        // overwrite the socket address, if we need to
        InetSocketAddress ipc = NameNode.getServiceAddress(info.getConfiguration(), true);
        // sanity check the ipc address
        Preconditions.checkArgument(ipc.getPort() > 0,
            "Active NameNode must have an IPC port configured. " + "Got address '%s'", ipc);
        info.setIpcAddress(ipc);
      }

      LOG.info("Will roll logs on active node every " +
          (logRollPeriodMs / 1000) + " seconds.");
    } else {
      LOG.info("Not going to trigger log rolls on active node because " +
          DFSConfigKeys.DFS_HA_LOGROLL_PERIOD_KEY + " is negative.");
    }
    
    sleepTimeMs = conf.getInt(DFSConfigKeys.DFS_HA_TAILEDITS_PERIOD_KEY,
        DFSConfigKeys.DFS_HA_TAILEDITS_PERIOD_DEFAULT) * 1000;

    maxRetries = conf.getInt(DFSConfigKeys.DFS_HA_TAILEDITS_ALL_NAMESNODES_RETRY_KEY,
      DFSConfigKeys.DFS_HA_TAILEDITS_ALL_NAMESNODES_RETRY_DEFAULT);
    if (maxRetries <= 0) {
      LOG.error("Specified a non-positive number of retries for the number of retries for the " +
          "namenode connection when manipulating the edit log (" +
          DFSConfigKeys.DFS_HA_TAILEDITS_ALL_NAMESNODES_RETRY_KEY + "), setting to default: " +
          DFSConfigKeys.DFS_HA_TAILEDITS_ALL_NAMESNODES_RETRY_DEFAULT);
      maxRetries = DFSConfigKeys.DFS_HA_TAILEDITS_ALL_NAMESNODES_RETRY_DEFAULT;
    }

    nnCount = nns.size();
    // setup the iterator to endlessly loop the nns
    this.nnLookup = Iterators.cycle(nns);

    LOG.debug("logRollPeriodMs=" + logRollPeriodMs +
        " sleepTime=" + sleepTimeMs);
  }

  public void start() {
    tailerThread.start();
  }
  
  public void stop() throws IOException {
    tailerThread.setShouldRun(false);
    tailerThread.interrupt();
    try {
      tailerThread.join();
    } catch (InterruptedException e) {
      LOG.warn("Edit log tailer thread exited with an exception");
      throw new IOException(e);
    }
  }
  
  @VisibleForTesting
  FSEditLog getEditLog() {
    return editLog;
  }
  
  @VisibleForTesting
  public void setEditLog(FSEditLog editLog) {
    this.editLog = editLog;
  }
  
  public void catchupDuringFailover() throws IOException {
    Preconditions.checkState(tailerThread == null ||
        !tailerThread.isAlive(),
        "Tailer thread should not be running once failover starts");
    // Important to do tailing as the login user, in case the shared
    // edits storage is implemented by a JournalManager that depends
    // on security credentials to access the logs (eg QuorumJournalManager).
    SecurityUtil.doAsLoginUser(new PrivilegedExceptionAction<Void>() {
      @Override
      public Void run() throws Exception {
        try {
          // It is already under the full name system lock and the checkpointer
          // thread is already stopped. No need to acqure any other lock.
          doTailEdits();
        } catch (InterruptedException e) {
          throw new IOException(e);
        }
        return null;
      }
    });
  }
  
  @VisibleForTesting
  void doTailEdits() throws IOException, InterruptedException {
    // Write lock needs to be interruptible here because the 
    // transitionToActive RPC takes the write lock before calling
    // tailer.stop() -- so if we're not interruptible, it will
    // deadlock.
    namesystem.writeLockInterruptibly();
    try {
      FSImage image = namesystem.getFSImage();

      long lastTxnId = image.getLastAppliedTxId();
      
      if (LOG.isDebugEnabled()) {
        LOG.debug("lastTxnId: " + lastTxnId);
      }
      Collection<EditLogInputStream> streams;
      try {
        streams = editLog.selectInputStreams(lastTxnId + 1, 0, null, false);
      } catch (IOException ioe) {
        // This is acceptable. If we try to tail edits in the middle of an edits
        // log roll, i.e. the last one has been finalized but the new inprogress
        // edits file hasn't been started yet.
        LOG.warn("Edits tailer failed to find any streams. Will try again " +
            "later.", ioe);
        return;
      }
      if (LOG.isDebugEnabled()) {
        LOG.debug("edit streams to load from: " + streams.size());
      }
      
      // Once we have streams to load, errors encountered are legitimate cause
      // for concern, so we don't catch them here. Simple errors reading from
      // disk are ignored.
      long editsLoaded = 0;
      try {
        editsLoaded = image.loadEdits(streams, namesystem);
      } catch (EditLogInputException elie) {
        editsLoaded = elie.getNumEditsLoaded();
        throw elie;
      } finally {
        if (editsLoaded > 0 || LOG.isDebugEnabled()) {
          LOG.debug(String.format("Loaded %d edits starting from txid %d ",
              editsLoaded, lastTxnId));
        }
      }

      if (editsLoaded > 0) {
        lastLoadTimeMs = monotonicNow();
      }
      lastLoadedTxnId = image.getLastAppliedTxId();
    } finally {
      namesystem.writeUnlock();
    }
  }

  /**
   * @return time in msec of when we last loaded a non-zero number of edits.
   */
  public long getLastLoadTimeMs() {
    return lastLoadTimeMs;
  }

  /**
   * @return true if the configured log roll period has elapsed.
   */
  private boolean tooLongSinceLastLoad() {
    return logRollPeriodMs >= 0 && 
      (monotonicNow() - lastLoadTimeMs) > logRollPeriodMs ;
  }

  /**
   * Trigger the active node to roll its logs.
   */
  private void triggerActiveLogRoll() {
    LOG.info("Triggering log roll on remote NameNode");
    try {
      new MultipleNameNodeProxy<Void>() {
        @Override
        protected Void doWork() throws IOException {
          cachedActiveProxy.rollEditLog();
          return null;
        }
      }.call();
      lastRollTriggerTxId = lastLoadedTxnId;
    } catch (IOException ioe) {
      if (ioe instanceof RemoteException) {
        ioe = ((RemoteException)ioe).unwrapRemoteException();
        if (ioe instanceof StandbyException) {
          LOG.info("Skipping log roll. Remote node is not in Active state: " +
              ioe.getMessage().split("\n")[0]);
          return;
        }
      }

      LOG.warn("Unable to trigger a roll of the active NN", ioe);
    }
  }

  /**
   * The thread which does the actual work of tailing edits journals and
   * applying the transactions to the FSNS.
   */
  private class EditLogTailerThread extends Thread {
    private volatile boolean shouldRun = true;
    
    private EditLogTailerThread() {
      super("Edit log tailer");
    }
    
    private void setShouldRun(boolean shouldRun) {
      this.shouldRun = shouldRun;
    }
    
    @Override
    public void run() {
      SecurityUtil.doAsLoginUserOrFatal(
          new PrivilegedAction<Object>() {
          @Override
          public Object run() {
            doWork();
            return null;
          }
        });
    }
    
    private void doWork() {
      while (shouldRun) {
        try {
          // There's no point in triggering a log roll if the Standby hasn't
          // read any more transactions since the last time a roll was
          // triggered. 
          if (tooLongSinceLastLoad() &&
              lastRollTriggerTxId < lastLoadedTxnId) {
            triggerActiveLogRoll();
          }
          /**
           * Check again in case someone calls {@link EditLogTailer#stop} while
           * we're triggering an edit log roll, since ipc.Client catches and
           * ignores {@link InterruptedException} in a few places. This fixes
           * the bug described in HDFS-2823.
           */
          if (!shouldRun) {
            break;
          }
          // Prevent reading of name system while being modified. The full
          // name system lock will be acquired to further block even the block
          // state updates.
          namesystem.cpLockInterruptibly();
          try {
            doTailEdits();
          } finally {
            namesystem.cpUnlock();
          }
          //Update NameDirSize Metric
          namesystem.getFSImage().getStorage().updateNameDirSize();
        } catch (EditLogInputException elie) {
          LOG.warn("Error while reading edits from disk. Will try again.", elie);
        } catch (InterruptedException ie) {
          // interrupter should have already set shouldRun to false
          continue;
        } catch (Throwable t) {
          LOG.fatal("Unknown error encountered while tailing edits. " +
              "Shutting down standby NN.", t);
          terminate(1, t);
        }

        try {
          Thread.sleep(sleepTimeMs);
        } catch (InterruptedException e) {
          LOG.warn("Edit log tailer interrupted", e);
        }
      }
    }
  }
  /**
   * Manage the 'active namenode proxy'. This cannot just be the a single proxy since we could
   * failover across a number of NameNodes, rather than just between an active and a standby.
   * <p>
   * We - lazily - get a proxy to one of the configured namenodes and attempt to make the request
   * against it. If it doesn't succeed, either because the proxy failed to be created or the request
   * failed, we try the next NN in the list. We try this up to the configuration maximum number of
   * retries before throwing up our hands. A working proxy is retained across attempts since we
   * expect the active NameNode to switch rarely.
   * <p>
   * This mechanism is <b>very bad</b> for cases where we care about being <i>fast</i>; it just
   * blindly goes and tries namenodes.
   */
  private abstract class MultipleNameNodeProxy<T> implements Callable<T> {

    /**
     * Do the actual work to the remote namenode via the {@link #cachedActiveProxy}.
     * @return the result of the work, if there is one
     * @throws IOException if the actions done to the proxy throw an exception.
     */
    protected abstract T doWork() throws IOException;

    public T call() throws IOException {
      while ((cachedActiveProxy = getActiveNodeProxy()) != null) {
        try {
          T ret = doWork();
          // reset the loop count on success
          nnLoopCount = 0;
          return ret;
        } catch (RemoteException e) {
          Throwable cause = e.unwrapRemoteException(StandbyException.class);
          // if its not a standby exception, then we need to re-throw it, something bad has happened
          if (cause == e) {
            throw e;
          } else {
            // it is a standby exception, so we try the other NN
            LOG.warn("Failed to reach remote node: " + currentNN
                + ", retrying with remaining remote NNs");
            cachedActiveProxy = null;
            // this NN isn't responding to requests, try the next one
            nnLoopCount++;
          }
        }
      }
      throw new IOException("Cannot find any valid remote NN to service request!");
    }

    private NamenodeProtocol getActiveNodeProxy() throws IOException {
      if (cachedActiveProxy == null) {
        while (true) {
          // if we have reached the max loop count, quit by returning null
          if ((nnLoopCount / nnCount) >= maxRetries) {
            return null;
          }

          currentNN = nnLookup.next();
          try {
<<<<<<< HEAD
            NamenodeProtocolPB proxy = RPC.getProxy(NamenodeProtocolPB.class,
                RPC.getProtocolVersion(NamenodeProtocolPB.class),
                currentNN.getIpcAddress(), conf);
=======
            int rpcTimeout = conf.getInt(
                DFSConfigKeys.DFS_HA_LOGROLL_RPC_TIMEOUT_KEY,
                DFSConfigKeys.DFS_HA_LOGROLL_RPC_TIMEOUT_DEFAULT);
            NamenodeProtocolPB proxy = RPC.waitForProxy(NamenodeProtocolPB.class,
                RPC.getProtocolVersion(NamenodeProtocolPB.class), currentNN.getIpcAddress(), conf,
                rpcTimeout, Long.MAX_VALUE);
>>>>>>> 8f2622b6
            cachedActiveProxy = new NamenodeProtocolTranslatorPB(proxy);
            break;
          } catch (IOException e) {
            LOG.info("Failed to reach " + currentNN, e);
            // couldn't even reach this NN, try the next one
            nnLoopCount++;
          }
        }
      }
      assert cachedActiveProxy != null;
      return cachedActiveProxy;
    }
  }
}<|MERGE_RESOLUTION|>--- conflicted
+++ resolved
@@ -50,6 +50,7 @@
 import org.apache.hadoop.ipc.RPC;
 import org.apache.hadoop.ipc.RemoteException;
 import org.apache.hadoop.ipc.StandbyException;
+import org.apache.hadoop.net.NetUtils;
 import org.apache.hadoop.security.SecurityUtil;
 
 import static org.apache.hadoop.util.Time.monotonicNow;
@@ -57,6 +58,7 @@
 
 import com.google.common.annotations.VisibleForTesting;
 import com.google.common.base.Preconditions;
+import org.apache.hadoop.security.UserGroupInformation;
 
 
 /**
@@ -450,18 +452,14 @@
 
           currentNN = nnLookup.next();
           try {
-<<<<<<< HEAD
-            NamenodeProtocolPB proxy = RPC.getProxy(NamenodeProtocolPB.class,
-                RPC.getProtocolVersion(NamenodeProtocolPB.class),
-                currentNN.getIpcAddress(), conf);
-=======
             int rpcTimeout = conf.getInt(
                 DFSConfigKeys.DFS_HA_LOGROLL_RPC_TIMEOUT_KEY,
                 DFSConfigKeys.DFS_HA_LOGROLL_RPC_TIMEOUT_DEFAULT);
-            NamenodeProtocolPB proxy = RPC.waitForProxy(NamenodeProtocolPB.class,
-                RPC.getProtocolVersion(NamenodeProtocolPB.class), currentNN.getIpcAddress(), conf,
-                rpcTimeout, Long.MAX_VALUE);
->>>>>>> 8f2622b6
+            NamenodeProtocolPB proxy = RPC.getProxy(NamenodeProtocolPB.class,
+                RPC.getProtocolVersion(NamenodeProtocolPB.class),
+                currentNN.getIpcAddress(),
+                UserGroupInformation.getCurrentUser(), conf,
+                NetUtils.getDefaultSocketFactory(conf), rpcTimeout);
             cachedActiveProxy = new NamenodeProtocolTranslatorPB(proxy);
             break;
           } catch (IOException e) {
