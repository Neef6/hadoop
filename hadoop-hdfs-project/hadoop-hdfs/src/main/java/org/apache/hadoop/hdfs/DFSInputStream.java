--- conflicted
+++ resolved
@@ -1101,13 +1101,7 @@
       }
     }
     if (chosenNode == null) {
-<<<<<<< HEAD
-      //DFSClient.LOG.warn("No live nodes contain block " + block.getBlock() +
-      //    " after checking nodes = " + Arrays.toString(nodes) +
-      //    ", ignoredNodes = " + ignoredNodes);
-=======
       reportLostBlock(block, ignoredNodes);
->>>>>>> c09dc258
       return null;
     }
     final String dnAddr =
