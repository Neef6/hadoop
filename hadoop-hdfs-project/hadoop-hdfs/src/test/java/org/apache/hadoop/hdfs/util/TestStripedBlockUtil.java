--- conflicted
+++ resolved
@@ -247,13 +247,9 @@
           if (brStart + brSize > bgSize) {
             continue;
           }
-<<<<<<< HEAD
-          AlignedStripe[] stripes = divideByteRangeIntoStripes(SCEHMA,
+
+          AlignedStripe[] stripes = divideByteRangeIntoStripes(ECPOLICY,
               CELLSIZE, blockGroup, brStart, brStart + brSize - 1, assembled);
-=======
-          AlignedStripe[] stripes = divideByteRangeIntoStripes(ECPOLICY,
-              CELLSIZE, blockGroup, brStart, brStart + brSize - 1, assembled, 0);
->>>>>>> 1d37a881
 
           for (AlignedStripe stripe : stripes) {
             for (int i = 0; i < DATA_BLK_NUM; i++) {
