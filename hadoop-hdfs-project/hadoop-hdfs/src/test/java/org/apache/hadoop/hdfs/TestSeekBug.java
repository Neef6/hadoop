/**
 * Licensed to the Apache Software Foundation (ASF) under one
 * or more contributor license agreements.  See the NOTICE file
 * distributed with this work for additional information
 * regarding copyright ownership.  The ASF licenses this file
 * to you under the Apache License, Version 2.0 (the
 * "License"); you may not use this file except in compliance
 * with the License.  You may obtain a copy of the License at
 *
 *     http://www.apache.org/licenses/LICENSE-2.0
 *
 * Unless required by applicable law or agreed to in writing, software
 * distributed under the License is distributed on an "AS IS" BASIS,
 * WITHOUT WARRANTIES OR CONDITIONS OF ANY KIND, either express or implied.
 * See the License for the specific language governing permissions and
 * limitations under the License.
 */
package org.apache.hadoop.hdfs;

import static org.junit.Assert.assertEquals;
import static org.junit.Assert.assertTrue;

import java.io.DataOutputStream;
import java.io.IOException;
import java.util.Random;

import org.apache.hadoop.conf.Configuration;
import org.apache.hadoop.fs.ChecksumFileSystem;
import org.apache.hadoop.fs.FSDataInputStream;
import org.apache.hadoop.fs.FileSystem;
import org.apache.hadoop.fs.Path;
import org.apache.hadoop.io.IOUtils;
import org.junit.Test;

/**
 * This class tests the presence of seek bug as described
 * in HADOOP-508 
 */
public class TestSeekBug {
  static final long seed = 0xDEADBEEFL;
  static final int ONEMB = 1 << 20;
  
  private void checkAndEraseData(byte[] actual, int from, byte[] expected, String message) {
    for (int idx = 0; idx < actual.length; idx++) {
      assertEquals(message+" byte "+(from+idx)+" differs. expected "+
                        expected[from+idx]+" actual "+actual[idx],
                        actual[idx], expected[from+idx]);
      actual[idx] = 0;
    }
  }
  
  private void seekReadFile(FileSystem fileSys, Path name) throws IOException {
    FSDataInputStream stm = fileSys.open(name, 4096);
    byte[] expected = new byte[ONEMB];
    Random rand = new Random(seed);
    rand.nextBytes(expected);
    
    // First read 128 bytes to set count in BufferedInputStream
    byte[] actual = new byte[128];
    stm.read(actual, 0, actual.length);
    // Now read a byte array that is bigger than the internal buffer
    actual = new byte[100000];
    IOUtils.readFully(stm, actual, 0, actual.length);
    checkAndEraseData(actual, 128, expected, "First Read Test");
    // now do a small seek, within the range that is already read
    stm.seek(96036); // 4 byte seek
    actual = new byte[128];
    IOUtils.readFully(stm, actual, 0, actual.length);
    checkAndEraseData(actual, 96036, expected, "Seek Bug");
    // all done
    stm.close();
  }

  /*
   * Read some data, skip a few bytes and read more. HADOOP-922.
   */
  private void smallReadSeek(FileSystem fileSys, Path name) throws IOException {
    if (fileSys instanceof ChecksumFileSystem) {
      fileSys = ((ChecksumFileSystem)fileSys).getRawFileSystem();
    }
    // Make the buffer size small to trigger code for HADOOP-922
    FSDataInputStream stmRaw = fileSys.open(name, 1);
    byte[] expected = new byte[ONEMB];
    Random rand = new Random(seed);
    rand.nextBytes(expected);
    
    // Issue a simple read first.
    byte[] actual = new byte[128];
    stmRaw.seek(100000);
    stmRaw.read(actual, 0, actual.length);
    checkAndEraseData(actual, 100000, expected, "First Small Read Test");

    // now do a small seek of 4 bytes, within the same block.
    int newpos1 = 100000 + 128 + 4;
    stmRaw.seek(newpos1);
    stmRaw.read(actual, 0, actual.length);
    checkAndEraseData(actual, newpos1, expected, "Small Seek Bug 1");

    // seek another 256 bytes this time
    int newpos2 = newpos1 + 256;
    stmRaw.seek(newpos2);
    stmRaw.read(actual, 0, actual.length);
    checkAndEraseData(actual, newpos2, expected, "Small Seek Bug 2");

    // all done
    stmRaw.close();
  }
  
  private void cleanupFile(FileSystem fileSys, Path name) throws IOException {
    assertTrue(fileSys.exists(name));
    fileSys.delete(name, true);
    assertTrue(!fileSys.exists(name));
  }
  
  /**
   * Test if the seek bug exists in FSDataInputStream in DFS.
   */
  @Test
  public void testSeekBugDFS() throws IOException {
    Configuration conf = new HdfsConfiguration();
    MiniDFSCluster cluster = new MiniDFSCluster.Builder(conf).build();
    FileSystem fileSys = cluster.getFileSystem();
    try {
      Path file1 = new Path("seektest.dat");
      DFSTestUtil.createFile(fileSys, file1, ONEMB, ONEMB,
          fileSys.getDefaultBlockSize(file1),
          fileSys.getDefaultReplication(file1), seed);
      seekReadFile(fileSys, file1);
      smallReadSeek(fileSys, file1);
      cleanupFile(fileSys, file1);
    } finally {
      fileSys.close();
      cluster.shutdown();
    }
  }

 /**
  * Test (expected to throw IOE) for negative
  * <code>FSDataInpuStream#seek</code> argument
  */
  @Test (expected=IOException.class)
  public void testNegativeSeek() throws IOException {
    Configuration conf = new HdfsConfiguration();
    MiniDFSCluster cluster = new MiniDFSCluster.Builder(conf).build();
    FileSystem fs = cluster.getFileSystem();
    try {
      Path seekFile = new Path("seekboundaries.dat");
      DFSTestUtil.createFile(
        fs,
        seekFile,
        ONEMB,
<<<<<<< HEAD
=======
        ONEMB,
        fs.getDefaultBlockSize(seekFile),
>>>>>>> fbf12270
        fs.getDefaultReplication(seekFile),
        seed);
      FSDataInputStream stream = fs.open(seekFile);
      // Perform "safe seek" (expected to pass)
      stream.seek(65536);
      assertEquals(65536, stream.getPos());
      // expect IOE for this call
      stream.seek(-73);
    } finally {
      fs.close();
      cluster.shutdown();
    }
  }

 /**
  * Test (expected to throw IOE) for <code>FSDataInpuStream#seek</code>
  * when the position argument is larger than the file size.
  */
  @Test (expected=IOException.class)
  public void testSeekPastFileSize() throws IOException {
    Configuration conf = new HdfsConfiguration();
    MiniDFSCluster cluster = new MiniDFSCluster.Builder(conf).build();
    FileSystem fs = cluster.getFileSystem();
    try {
      Path seekFile = new Path("seekboundaries.dat");
      DFSTestUtil.createFile(
        fs,
        seekFile,
        ONEMB,
<<<<<<< HEAD
=======
        ONEMB,
        fs.getDefaultBlockSize(seekFile),
>>>>>>> fbf12270
        fs.getDefaultReplication(seekFile),
        seed);
      FSDataInputStream stream = fs.open(seekFile);
      // Perform "safe seek" (expected to pass)
      stream.seek(65536);
      assertEquals(65536, stream.getPos());
      // expect IOE for this call
      stream.seek(ONEMB + ONEMB + ONEMB);
    } finally {
      fs.close();
      cluster.shutdown();
    }
  }
 
  /**
   * Tests if the seek bug exists in FSDataInputStream in LocalFS.
   */
  @Test
  public void testSeekBugLocalFS() throws IOException {
    Configuration conf = new HdfsConfiguration();
    FileSystem fileSys = FileSystem.getLocal(conf);
    try {
      Path file1 = new Path("build/test/data", "seektest.dat");
      DFSTestUtil.createFile(fileSys, file1, ONEMB, ONEMB,
          fileSys.getDefaultBlockSize(file1),
          fileSys.getDefaultReplication(file1), seed);
      seekReadFile(fileSys, file1);
      cleanupFile(fileSys, file1);
    } finally {
      fileSys.close();
    }
  }
}<|MERGE_RESOLUTION|>--- conflicted
+++ resolved
@@ -149,11 +149,8 @@
         fs,
         seekFile,
         ONEMB,
-<<<<<<< HEAD
-=======
         ONEMB,
         fs.getDefaultBlockSize(seekFile),
->>>>>>> fbf12270
         fs.getDefaultReplication(seekFile),
         seed);
       FSDataInputStream stream = fs.open(seekFile);
@@ -183,11 +180,8 @@
         fs,
         seekFile,
         ONEMB,
-<<<<<<< HEAD
-=======
         ONEMB,
         fs.getDefaultBlockSize(seekFile),
->>>>>>> fbf12270
         fs.getDefaultReplication(seekFile),
         seed);
       FSDataInputStream stream = fs.open(seekFile);
